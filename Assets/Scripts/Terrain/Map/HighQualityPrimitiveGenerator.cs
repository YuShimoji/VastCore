--- conflicted
+++ resolved
@@ -4,11 +4,7 @@
 using System.Collections.Generic;
 using System.Linq;
 using Vastcore.Core;
-using Vastcore.Terrain.Map;
-
-#if DEFORM_AVAILABLE
-using Deform;
-#endif
+using Vastcore.Terrain;
 
 namespace Vastcore.Generation
 {
@@ -162,11 +158,7 @@
                 primitiveObject.transform.position = position;
 
                 // PrimitiveTerrainObjectコンポーネントを追加して初期化
-<<<<<<< HEAD
                 var pto = primitiveObject.AddComponent<Vastcore.Terrain.PrimitiveTerrainObject>();
-=======
-                var pto = primitiveObject.AddComponent<Vastcore.Terrain.Map.PrimitiveTerrainObject>();
->>>>>>> ba8ddb30
                 pto.InitializeFromPool((GenerationPrimitiveType)(int)primitiveType, position, scale.magnitude);
 
                 // 高品質処理を適用
